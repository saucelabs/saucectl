--- conflicted
+++ resolved
@@ -142,14 +142,8 @@
 	_ = cmd.PersistentFlags().MarkHidden("runner-version")
 	_ = cmd.PersistentFlags().MarkHidden("experiment")
 
-<<<<<<< HEAD
-	// Deprecated flags go here
-	// None at the moment.
-=======
 	// Deprecated flags
-	_ = sc.Fset.MarkDeprecated("tunnel-id", "please use --tunnel-name instead")
 	_ = sc.Fset.MarkDeprecated("uploadTimeout", "please use --upload-timeout instead")
->>>>>>> be6d1264
 
 	sc.BindAll()
 
