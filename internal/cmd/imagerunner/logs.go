--- conflicted
+++ resolved
@@ -63,16 +63,8 @@
 			if errors.Is(err, imgrunner.ErrResourceNotFound) {
 				return fmt.Errorf("could not find log URL for run with ID (%s): %w", runID, err)
 			}
+			return err
 		}
-<<<<<<< HEAD
-		return err
-	}
-
-	log, err := imagerunnerClient.GetLogs(context.Background(), runID)
-	if err != nil {
-		if errors.Is(err, imgrunner.ErrResourceNotFound) {
-			return fmt.Errorf("could not find log URL for run with ID (%s): %w", runID, err)
-=======
 	} else {
 		log, err := imagerunnerClient.GetLogs(context.Background(), runID)
 		if err != nil {
@@ -80,11 +72,8 @@
 				return fmt.Errorf("could not find log URL for run with ID (%s): %w", runID, err)
 			}
 			return err
->>>>>>> d29a847c
 		}
-		return err
+		fmt.Println(log)
 	}
-	fmt.Println(log)
-
 	return nil
 }