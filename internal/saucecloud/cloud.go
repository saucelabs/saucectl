package saucecloud

import (
	"context"
	"encoding/json"
	"errors"
	"fmt"
	"io"
	"os"
	"os/signal"
	"path"
	"path/filepath"
	"strings"
	"time"

	"golang.org/x/text/cases"
	"golang.org/x/text/language"

	"github.com/fatih/color"
	ptable "github.com/jedib0t/go-pretty/v6/table"
	"github.com/rs/zerolog/log"
	"github.com/saucelabs/saucectl/internal/apps"
	"github.com/saucelabs/saucectl/internal/build"
	"github.com/saucelabs/saucectl/internal/config"
	"github.com/saucelabs/saucectl/internal/framework"
	"github.com/saucelabs/saucectl/internal/hashio"
	"github.com/saucelabs/saucectl/internal/iam"
	"github.com/saucelabs/saucectl/internal/insights"
	"github.com/saucelabs/saucectl/internal/job"
	"github.com/saucelabs/saucectl/internal/junit"
	"github.com/saucelabs/saucectl/internal/msg"
	"github.com/saucelabs/saucectl/internal/progress"
	"github.com/saucelabs/saucectl/internal/region"
	"github.com/saucelabs/saucectl/internal/report"
	"github.com/saucelabs/saucectl/internal/saucecloud/retry"
	"github.com/saucelabs/saucectl/internal/saucecloud/zip"
	"github.com/saucelabs/saucectl/internal/sauceignore"
	"github.com/saucelabs/saucectl/internal/saucereport"
	"github.com/saucelabs/saucectl/internal/storage"
	"github.com/saucelabs/saucectl/internal/tunnel"
)

// CloudRunner represents the cloud runner for the Sauce Labs cloud.
type CloudRunner struct {
	ProjectUploader        storage.AppService
	JobService             job.Service
	TunnelService          tunnel.Service
	Region                 region.Region
	MetadataService        framework.MetadataService
	ShowConsoleLog         bool
	Framework              framework.Framework
	MetadataSearchStrategy framework.MetadataSearchStrategy
	InsightsService        insights.Service
	UserService            iam.UserService
	BuildService           build.Service
	Retrier                retry.Retrier

	Reporters []report.Reporter

	Async    bool
	FailFast bool

	NPMDependencies []string

	interrupted bool
	Cache       Cache
}

type Cache struct {
	VDCBuild *build.Build
	RDCBuild *build.Build
}

type result struct {
	name      string
	browser   string
	job       job.Job
	skipped   bool
	err       error
	duration  time.Duration
	startTime time.Time
	endTime   time.Time
	retries   int
	attempts  []report.Attempt

	details   insights.Details
	artifacts []report.Artifact
}

// ConsoleLogAsset represents job asset log file name.
const ConsoleLogAsset = "console.log"

func (r *CloudRunner) createWorkerPool(ccy int, maxRetries int) (chan job.StartOptions, chan result) {
	jobOpts := make(chan job.StartOptions, maxRetries+1)
	results := make(chan result, ccy)

	log.Info().Int("concurrency", ccy).Msg("Launching workers.")
	for i := 0; i < ccy; i++ {
		go r.runJobs(jobOpts, results)
	}

	return jobOpts, results
}

func (r *CloudRunner) collectResults(results chan result, expected int) bool {
	// TODO find a better way to get the expected
	completed := 0
	inProgress := expected
	passed := true

	done := make(chan interface{})
	go func(r *CloudRunner) {
		t := time.NewTicker(10 * time.Second)
		defer t.Stop()
		for {
			select {
			case <-done:
				return
			case <-t.C:
				if !r.interrupted {
					log.Info().Msgf("Suites in progress: %d", inProgress)
				}
			}
		}
	}(r)

	for i := 0; i < expected; i++ {
		res := <-results
		// in case one of test suites not passed
		// ignore jobs that are still in progress (i.e. async execution or client timeout)
		// since their status is unknown
		if job.Done(res.job.Status) && !res.job.Passed {
			passed = false
		}
		completed++
		inProgress--

		if !res.skipped {
			platform := res.job.OS
			if res.job.OSVersion != "" {
				platform = fmt.Sprintf("%s %s", platform, res.job.OSVersion)
			}

			browser := res.browser
			// browser is empty for mobile tests
			if browser != "" {
				browser = fmt.Sprintf("%s %s", browser, res.job.BrowserVersion)
			}

			r.FetchJUnitReports(&res, res.artifacts)

			tr := report.TestResult{
				Name:       res.name,
				Duration:   res.duration,
				StartTime:  res.startTime,
				EndTime:    res.endTime,
				Status:     res.job.TotalStatus(),
				Browser:    browser,
				Platform:   platform,
				DeviceName: res.job.DeviceName,
				URL:        res.job.URL,
				Artifacts:  res.artifacts,
				Origin:     "sauce",
				RDC:        res.job.IsRDC,
				TimedOut:   res.job.TimedOut,
				Attempts:   res.attempts,
				BuildURL:   r.findBuild(res.job.ID, res.job.IsRDC).URL,
			}
			for _, rep := range r.Reporters {
				rep.Add(tr)
			}
		}
		r.logSuite(res)

		r.reportInsights(res)
	}
	close(done)

	if !r.interrupted {
		for _, rep := range r.Reporters {
			rep.Render()
		}
	}

	return passed
}

func (r *CloudRunner) findBuild(jobID string, isRDC bool) build.Build {
	if isRDC {
		if r.Cache.RDCBuild != nil {
			return *r.Cache.RDCBuild
		}
	} else {
		if r.Cache.VDCBuild != nil {
			return *r.Cache.VDCBuild
		}
	}

	b, err := r.BuildService.FindBuild(context.Background(), jobID, isRDC)
	if err != nil {
		log.Warn().Err(err).Msgf("Failed to retrieve build id for job (%s)", jobID)
		return build.Build{}
	}

	if isRDC {
		r.Cache.RDCBuild = &b
	} else {
		r.Cache.VDCBuild = &b
	}

	return b
}

func (r *CloudRunner) runJob(opts job.StartOptions) (j job.Job, skipped bool, err error) {
	log.Info().
		Str("suite", opts.DisplayName).
		Str("region", r.Region.String()).
		Str("tunnel", opts.Tunnel.Name).
		Msg("Starting suite.")

	j, err = r.JobService.StartJob(context.Background(), opts)
	if err != nil {
		return job.Job{Status: job.StateError}, false, err
	}

	sigChan := r.registerInterruptOnSignal(j.ID, opts.RealDevice, opts.DisplayName)
	defer unregisterSignalCapture(sigChan)

	r.uploadSauceConfig(j.ID, opts.RealDevice, opts.ConfigFilePath)
	r.uploadCLIFlags(j.ID, opts.RealDevice, opts.CLIFlags)

	// os.Interrupt can arrive before the signal.Notify() is registered. In that case,
	// if a soft exit is requested during startContainer phase, it gently exits.
	if r.interrupted {
		r.stopSuiteExecution(j.ID, opts.RealDevice, opts.DisplayName)
		j, err = r.JobService.PollJob(context.Background(), j.ID, 15*time.Second, opts.Timeout, opts.RealDevice)
		return j, true, err
	}

	l := log.Info().Str("url", j.URL).Str("suite", opts.DisplayName).Str("platform", opts.PlatformName)

	if opts.RealDevice {
		l.Str("deviceName", opts.DeviceName).Str("platformVersion", opts.PlatformVersion).Str("deviceId", opts.DeviceID)
		l.Bool("private", opts.DevicePrivateOnly)
	} else {
		l.Str("browser", opts.BrowserName)
	}

	l.Msg("Suite started.")

	// Async mode. Return the current status without waiting for the final result.
	if r.Async {
		return j, false, nil
	}

	// High interval poll to not oversaturate the job reader with requests
	j, err = r.JobService.PollJob(context.Background(), j.ID, 15*time.Second, opts.Timeout, opts.RealDevice)
	if err != nil {
		return job.Job{}, r.interrupted, fmt.Errorf("failed to retrieve job status for suite %s: %s", opts.DisplayName, err.Error())
	}

	// Check timeout
	if j.TimedOut {
		log.Error().
			Str("suite", opts.DisplayName).
			Str("timeout", opts.Timeout.String()).
			Msg("Suite timed out.")

		r.stopSuiteExecution(j.ID, opts.RealDevice, opts.DisplayName)

		j.Passed = false
		j.TimedOut = true

		return j, false, errors.New("suite timed out")
	}

	if !j.Passed {
		// We may need to differentiate when a job has crashed vs. when there is errors.
		return j, r.interrupted, errors.New("suite has test failures")
	}

	return j, false, nil
}

func belowRetryLimit(opts job.StartOptions) bool {
	return opts.Attempt < opts.Retries
}

func belowThreshold(opts job.StartOptions) bool {
	return opts.CurrentPassCount < opts.PassThreshold
}

// shouldRetryJob checks if the job should be retried,
// based on whether it passed and if it was skipped.
func shouldRetryJob(jobData job.Job, skipped bool) bool {
	return !jobData.Passed && !skipped
}

// shouldRetry determines whether a job should be retried.
func (r *CloudRunner) shouldRetry(opts job.StartOptions, jobData job.Job, skipped bool) bool {
	return !r.Async && belowRetryLimit(opts) &&
		(shouldRetryJob(jobData, skipped) || belowThreshold(opts))
}

func (r *CloudRunner) runJobs(jobOpts chan job.StartOptions, results chan<- result) {
	for opts := range jobOpts {
		start := time.Now()

		details := insights.Details{
			Framework: opts.Framework,
			Browser:   opts.BrowserName,
			Tags:      opts.Tags,
			BuildName: opts.Build,
		}

		if r.interrupted {
			results <- result{
				name:     opts.DisplayName,
				browser:  opts.BrowserName,
				skipped:  true,
				err:      nil,
				attempts: opts.PrevAttempts,
				retries:  opts.Retries,
				details:  details,
			}
			continue
		}

		if opts.Attempt == 0 {
			opts.StartTime = start
		}

		jobData, skipped, err := r.runJob(opts)

		if jobData.Passed {
			opts.CurrentPassCount++
		}

		if r.shouldRetry(opts, jobData, skipped) {
			go r.JobService.DownloadArtifacts(jobData, false)
			if !jobData.Passed {
				log.Warn().Err(err).
					Str("attempt",
						fmt.Sprintf("%d of %d", opts.Attempt+1, opts.Retries+1),
					).
					Msg("Suite attempt failed.")
			}

			opts.Attempt++
			opts.PrevAttempts = append(opts.PrevAttempts, report.Attempt{
				ID:         jobData.ID,
				Duration:   time.Since(start),
				StartTime:  start,
				EndTime:    time.Now(),
				Status:     jobData.Status,
				TestSuites: junit.TestSuites{},
			})
			go r.Retrier.Retry(jobOpts, opts, jobData)

			continue
		}

		if r.FailFast && !jobData.Passed {
			log.Warn().Err(err).Msg("FailFast mode enabled. Skipping upcoming suites.")
			r.interrupted = true
		}

		if !r.Async {
			if opts.CurrentPassCount < opts.PassThreshold {
				log.Error().Str("suite", opts.DisplayName).Msg("Failed to pass threshold")
				jobData.Status = job.StateFailed
				jobData.Passed = false
			} else {
				log.Info().Str("suite", opts.DisplayName).Msg("Passed threshold")
				jobData.Status = job.StatePassed
				jobData.Passed = true
			}
		}

		files := r.JobService.DownloadArtifacts(jobData, true)
		var artifacts []report.Artifact
		for _, f := range files {
			artifacts = append(artifacts, report.Artifact{
				FilePath: f,
			})
		}

		results <- result{
			name:      opts.DisplayName,
			browser:   opts.BrowserName,
			job:       jobData,
			skipped:   skipped,
			err:       err,
			startTime: opts.StartTime,
			endTime:   time.Now(),
			duration:  time.Since(start),
			retries:   opts.Retries,
			details:   details,
			attempts: append(opts.PrevAttempts, report.Attempt{
				ID:        jobData.ID,
				Duration:  time.Since(opts.StartTime),
				StartTime: opts.StartTime,
				EndTime:   time.Now(),
				Status:    jobData.Status,
			}),
			artifacts: artifacts,
		}
	}
}

// remoteArchiveProject archives the contents of the folder and uploads to remote storage.
// It returns app uri as the uploaded project, otherApps as the collection of runner config and node_modules bundle.
func (r *CloudRunner) remoteArchiveProject(project interface{}, folder string, sauceignoreFile string, dryRun bool) (app string, otherApps []string, err error) {
	tempDir, err := os.MkdirTemp(os.TempDir(), "saucectl-app-payload-")
	if err != nil {
		return
	}
	if !dryRun {
		defer os.RemoveAll(tempDir)
	}

	var files []string

	contents, err := os.ReadDir(folder)
	if err != nil {
		return
	}

	for _, file := range contents {
		// we never want mode_modules as part of the app payload
		if file.Name() == "node_modules" {
			continue
		}
		files = append(files, filepath.Join(folder, file.Name()))
	}

	archives := make(map[uploadType]string)

	matcher, err := sauceignore.NewMatcherFromFile(sauceignoreFile)
	if err != nil {
		return
	}

	appZip, err := zip.ArchiveFiles("app", tempDir, folder, files, matcher)
	if err != nil {
		return
	}
	archives[projectUpload] = appZip

	modZip, err := zip.ArchiveNodeModules(tempDir, folder, matcher, r.NPMDependencies)
	if err != nil {
		return
	}
	if modZip != "" {
		archives[nodeModulesUpload] = modZip
	}

	configZip, err := zip.ArchiveRunnerConfig(project, tempDir)
	if err != nil {
		return
	}
	archives[runnerConfigUpload] = configZip

	var uris = map[uploadType]string{}
	for k, v := range archives {
		uri, err := r.uploadArchive(storage.FileInfo{Name: v}, k, dryRun)
		if err != nil {
			return "", []string{}, err
		}
		uris[k] = uri
	}

	app = uris[projectUpload]
	for _, item := range []uploadType{runnerConfigUpload, nodeModulesUpload, otherAppsUpload} {
		if val, ok := uris[item]; ok {
			otherApps = append(otherApps, val)
		}
	}

	return
}

// remoteArchiveFiles archives the files to a remote storage.
func (r *CloudRunner) remoteArchiveFiles(project interface{}, files []string, sauceignoreFile string, dryRun bool) (string, error) {
	tempDir, err := os.MkdirTemp(os.TempDir(), "saucectl-app-payload-")
	if err != nil {
		return "", err
	}
	if !dryRun {
		defer os.RemoveAll(tempDir)
	}

	archives := make(map[uploadType]string)

	matcher, err := sauceignore.NewMatcherFromFile(sauceignoreFile)
	if err != nil {
		return "", err
	}

	zipName, err := zip.ArchiveFiles("app", tempDir, ".", files, matcher)
	if err != nil {
		return "", err
	}
	archives[projectUpload] = zipName

	configZip, err := zip.ArchiveRunnerConfig(project, tempDir)
	if err != nil {
		return "", err
	}
	archives[runnerConfigUpload] = configZip

	var uris []string
	for k, v := range archives {
		uri, err := r.uploadArchive(storage.FileInfo{Name: v}, k, dryRun)
		if err != nil {
			return "", err
		}
		uris = append(uris, uri)

	}

	return strings.Join(uris, ","), nil
}

// FetchJUnitReports retrieves junit reports for the given result and all of its
// attempts. Can use the given artifacts to avoid unnecessary API calls.
func (r *CloudRunner) FetchJUnitReports(res *result, artifacts []report.Artifact) {
	if !report.IsArtifactRequired(r.Reporters, report.JUnitArtifact) {
		return
	}

	var junitArtifact *report.Artifact
	for _, artifact := range artifacts {
		if strings.HasSuffix(artifact.FilePath, junit.FileName) {
			junitArtifact = &artifact
			break
		}
	}

	for i := range res.attempts {
		attempt := &res.attempts[i]

		var content []byte
		var err error

		// If this is the last attempt, we can use the given junit artifact to
		// avoid unnecessary API calls.
		if i == len(res.attempts)-1 && junitArtifact != nil {
			content, err = os.ReadFile(junitArtifact.FilePath)
			log.Debug().Msg("Using cached JUnit report")
		} else {
			content, err = r.JobService.Artifact(
				context.Background(),
				attempt.ID,
				junit.FileName,
				res.job.IsRDC,
			)
		}

		if err != nil {
			log.Warn().Err(err).Str("jobID", attempt.ID).Msg("Unable to retrieve JUnit report")
			continue
		}

		attempt.TestSuites, err = junit.Parse(content)
		if err != nil {
			log.Warn().Err(err).Str("jobID", attempt.ID).Msg("Unable to parse JUnit report")
			continue
		}
	}
}

type uploadType string

var (
	testAppUpload      uploadType = "test application"
	appUpload          uploadType = "application"
	projectUpload      uploadType = "project"
	runnerConfigUpload uploadType = "runner config"
	nodeModulesUpload  uploadType = "node modules"
	otherAppsUpload    uploadType = "other applications"
)

func (r *CloudRunner) uploadArchives(filenames []string, pType uploadType, dryRun bool) ([]string, error) {
	var IDs []string
	for _, f := range filenames {
		ID, err := r.uploadArchive(storage.FileInfo{Name: f}, pType, dryRun)
		if err != nil {
			return []string{}, err
		}
		IDs = append(IDs, ID)
	}

	return IDs, nil
}

func (r *CloudRunner) uploadArchive(fileInfo storage.FileInfo, pType uploadType, dryRun bool) (string, error) {
	filename := fileInfo.Name
	if dryRun {
		log.Info().Str("file", filename).Msgf("Skipping upload in dry run.")
		return "", nil
	}

	if apps.IsStorageReference(filename) {
		return apps.NormalizeStorageReference(filename), nil
	}

	if apps.IsRemote(filename) {
		log.Info().Msgf("Downloading from remote: %s", filename)

		progress.Show("Downloading %s", filename)
		dest, err := r.download(filename)
		progress.Stop()
		if err != nil {
			return "", fmt.Errorf("unable to download app from %s: %w", filename, err)
		}
		defer os.RemoveAll(dest)

		filename = dest
	}

	log.Info().Msgf("Checking if %s has already been uploaded previously", filename)
	if storageID, _ := r.isFileStored(filename); storageID != "" {
		log.Info().Msgf("Skipping upload, using storage:%s", storageID)
		return fmt.Sprintf("storage:%s", storageID), nil
	}

	filename, err := filepath.Abs(filename)
	if err != nil {
		return "", nil
	}
	file, err := os.Open(filename)
	if err != nil {
		return "", fmt.Errorf("project upload: %w", err)
	}
	defer file.Close()

	progress.Show("Uploading %s %s", pType, filename)
	start := time.Now()
<<<<<<< HEAD
	resp, err := r.ProjectUploader.UploadStream(context.TODO(), filepath.Base(filename), description, file)
=======
	resp, err := r.ProjectUploader.UploadStream(
		storage.FileInfo{
			Name:        filepath.Base(filename),
			Description: fileInfo.Description,
			Tags:        fileInfo.Tags,
		},
		file,
	)
>>>>>>> d06c6065
	progress.Stop()
	if err != nil {
		return "", err
	}
	log.Info().Dur("durationMs", time.Since(start)).Str("storageId", resp.ID).
		Msgf("%s uploaded.", cases.Title(language.English).String(string(pType)))
	return fmt.Sprintf("storage:%s", resp.ID), nil
}

// isFileStored calculates the checksum of the given file and looks up its existence in the Sauce Labs app storage.
// Returns an empty string if no file was found.
func (r *CloudRunner) isFileStored(filename string) (storageID string, err error) {
	hash, err := hashio.SHA256(filename)
	if err != nil {
		return "", err
	}

	log.Info().Msgf("Checksum: %s", hash)

	l, err := r.ProjectUploader.List(context.TODO(), storage.ListOptions{
		SHA256:     hash,
		MaxResults: 1,
	})
	if err != nil {
		return "", err
	}
	if len(l.Items) == 0 {
		return "", nil
	}

	return l.Items[0].ID, nil
}

// logSuite display the result of a suite
func (r *CloudRunner) logSuite(res result) {
	// Job isn't done, hence nothing more to log about it.
	if !job.Done(res.job.Status) || r.Async {
		return
	}

	logger := log.With().
		Str("suite", res.name).
		Bool("passed", res.job.Passed).
		Str("url", res.job.URL).
		Logger()

	if res.skipped {
		logger.Error().Err(res.err).Msg("Suite skipped.")
		return
	}
	if res.job.ID == "" {
		logger.Error().Err(res.err).Msg("Suite failed to start.")
		return
	}
	if res.job.TimedOut {
		logger.Error().Msg("Suite timed out.")
		return
	}

	if res.job.Passed {
		logger.Info().Msg("Suite passed.")
	} else {
		l := logger.Error()
		if res.job.Error != "" {
			l.Str("error", res.job.Error)
		}
		l.Msg("Suite failed.")
	}

	r.logSuiteConsole(res)
}

// logSuiteError display the console output when tests from a suite are failing
func (r *CloudRunner) logSuiteConsole(res result) {
	// To avoid clutter, we don't show the console on job passes.
	if res.job.Passed && !r.ShowConsoleLog {
		return
	}

	// If a job errored (not to be confused with tests failing), there are likely no assets available anyway.
	if res.job.Error != "" {
		return
	}

	var assetContent []byte
	var err error

	// Display log only when at least it has started
	if assetContent, err = r.JobService.Artifact(context.Background(), res.job.ID, ConsoleLogAsset, res.job.IsRDC); err == nil {
		log.Info().Str("suite", res.name).Msgf("console.log output: \n%s", assetContent)
		return
	}

	// Some frameworks produce a junit.xml instead, check for that file if there's no console.log
	assetContent, err = r.JobService.Artifact(context.Background(), res.job.ID, junit.FileName, res.job.IsRDC)
	if err != nil {
		log.Warn().Err(err).Str("suite", res.name).Msg("Failed to retrieve the console output.")
		return
	}

	var testsuites junit.TestSuites
	if testsuites, err = junit.Parse(assetContent); err != nil {
		log.Warn().Str("suite", res.name).Msg("Failed to parse junit")
		return
	}

	// Print summary of failures from junit.xml
	headerColor := color.New(color.FgRed).Add(color.Bold).Add(color.Underline)
	if !res.job.Passed {
		headerColor.Print("\nErrors:\n\n")
	}
	bodyColor := color.New(color.FgHiRed)
	errCount := 1
	failCount := 1
	for _, ts := range testsuites.TestSuites {
		for _, tc := range ts.TestCases {
			if tc.Error != nil {
				fmt.Printf("\n\t%d) %s.%s\n\n", errCount, tc.ClassName, tc.Name)
				headerColor.Println("\tError was:")
				bodyColor.Printf("\t%s\n", tc.Error)
				errCount++
			} else if tc.Failure != nil {
				fmt.Printf("\n\t%d) %s.%s\n\n", failCount, tc.ClassName, tc.Name)
				headerColor.Println("\tFailure was:")
				bodyColor.Printf("\t%s\n", tc.Failure)
				failCount++
			}
		}
	}

	fmt.Println()
	t := ptable.NewWriter()
	t.SetOutputMirror(os.Stdout)
	t.AppendHeader(ptable.Row{fmt.Sprintf("%s testsuite", r.Framework.Name), "tests", "pass", "fail", "error"})
	for _, ts := range testsuites.TestSuites {
		passed := ts.Tests - ts.Errors - ts.Failures
		t.AppendRow(ptable.Row{ts.Package, ts.Tests, passed, ts.Failures, ts.Errors})
	}
	t.Render()
	fmt.Println()
}

func (r *CloudRunner) validateTunnel(name, owner string, dryRun bool, timeout time.Duration) error {
	return tunnel.Validate(r.TunnelService, name, owner, tunnel.NoneFilter, dryRun, timeout)
}

// stopSuiteExecution stops the current execution on Sauce Cloud
func (r *CloudRunner) stopSuiteExecution(jobID string, realDevice bool, suiteName string) {
	log.Info().Str("suite", suiteName).Msg("Attempting to stop job...")

	// Ignore errors when stopping a job, as it may have already ended or is in
	// a state where it cannot be stopped. Either way, there's nothing we can do.
	_, _ = r.JobService.StopJob(context.Background(), jobID, realDevice)
}

// registerInterruptOnSignal stops execution on Sauce Cloud when a SIGINT is captured.
func (r *CloudRunner) registerInterruptOnSignal(jobID string, realDevice bool, suiteName string) chan os.Signal {
	sigChan := make(chan os.Signal, 1)
	signal.Notify(sigChan, os.Interrupt)

	go func() {
		sig := <-sigChan
		if sig == nil {
			return
		}
		r.stopSuiteExecution(jobID, realDevice, suiteName)
	}()

	return sigChan
}

// registerSkipSuitesOnSignal prevent new suites from being executed when a SIGINT is captured.
func (r *CloudRunner) registerSkipSuitesOnSignal() chan os.Signal {
	sigChan := make(chan os.Signal, 1)
	signal.Notify(sigChan, os.Interrupt)

	go func(c <-chan os.Signal, cr *CloudRunner) {
		for {
			sig := <-c
			if sig == nil {
				return
			}
			if cr.interrupted {
				os.Exit(1)
			}
			println("\nStopping run. Waiting for all in progress tests to be stopped... (press Ctrl-c again to exit without waiting)\n")
			cr.interrupted = true
		}
	}(sigChan, r)
	return sigChan
}

// unregisterSignalCapture remove the signal hook associated to the chan c.
func unregisterSignalCapture(c chan os.Signal) {
	signal.Stop(c)
	close(c)
}

// uploadSauceConfig adds job configuration as an asset.
func (r *CloudRunner) uploadSauceConfig(jobID string, realDevice bool, cfgFile string) {
	// A config file is optional.
	if cfgFile == "" {
		return
	}

	f, err := os.Open(cfgFile)
	if err != nil {
		log.Warn().Msgf("failed to open configuration: %v", err)
		return
	}
	content, err := io.ReadAll(f)
	if err != nil {
		log.Warn().Msgf("failed to read configuration: %v", err)
		return
	}
	if err := r.JobService.UploadArtifact(jobID, realDevice, filepath.Base(cfgFile), "text/plain", content); err != nil {
		log.Warn().Msgf("failed to attach configuration: %v", err)
	}
}

// uploadCLIFlags adds commandline parameters as an asset.
func (r *CloudRunner) uploadCLIFlags(jobID string, realDevice bool, content interface{}) {
	encoded, err := json.Marshal(content)
	if err != nil {
		log.Warn().Msgf("Failed to encode CLI flags: %v", err)
		return
	}
	if err := r.JobService.UploadArtifact(jobID, realDevice, "flags.json", "text/plain", encoded); err != nil {
		log.Warn().Msgf("Failed to report CLI flags: %v", err)
	}
}

func (r *CloudRunner) logFrameworkError(err error) {
	var unavailableErr *framework.UnavailableError
	if errors.As(err, &unavailableErr) {
		color.Red(fmt.Sprintf("\n%s\n\n", err.Error()))
		fmt.Print(msg.FormatAvailableVersions(unavailableErr.Name, r.getAvailableVersions(unavailableErr.Name)))
	}
}

// getAvailableVersions gets the available cloud version for the framework.
func (r *CloudRunner) getAvailableVersions(frameworkName string) []string {
	versions, err := r.MetadataService.Versions(context.Background(), frameworkName)
	if err != nil {
		return nil
	}

	var available []string
	for _, v := range versions {
		if !v.IsDeprecated() && !v.IsFlaggedForRemoval() {
			available = append(available, v.FrameworkVersion)
		}
	}
	return available
}

func (r *CloudRunner) getHistory(launchOrder config.LaunchOrder) (insights.JobHistory, error) {
	user, err := r.UserService.User(context.Background())
	if err != nil {
		return insights.JobHistory{}, err
	}

	// The config uses spaces, but the API requires underscores.
	sortBy := strings.ReplaceAll(string(launchOrder), " ", "_")

	return r.InsightsService.GetHistory(context.Background(), user, sortBy)
}

func (r *CloudRunner) reportInsights(res result) {
	// NOTE: Jobs must be finished in order to be reported to Insights.
	// * Async jobs have an unknown status by definition, so should always be excluded from reporting.
	// * Timed out jobs will be requested to stop, but stopping a job
	//   is either not possible (rdc) or async (vdc) so its actual status is not known now.
	//   Skip reporting to be safe.
	if r.Async || !job.Done(res.job.Status) || res.job.TimedOut || res.skipped || res.job.ID == "" {
		return
	}

	res.details.BuildID = r.findBuild(res.job.ID, res.job.IsRDC).ID

	assets, err := r.JobService.ArtifactNames(context.Background(), res.job.ID, res.job.IsRDC)
	if err != nil {
		log.Warn().Err(err).Str("action", "loadAssets").Str("jobID", res.job.ID).Msg(msg.InsightsReportError)
		return
	}

	// read job from insights to get accurate platform and device name
	j, err := r.InsightsService.ReadJob(context.Background(), res.job.ID)
	if err != nil {
		log.Warn().Err(err).Str("action", "readJob").Str("jobID", res.job.ID).Msg(msg.InsightsReportError)
		return
	}
	res.details.Platform = strings.TrimSpace(fmt.Sprintf("%s %s", j.OS, j.OSVersion))
	res.details.Device = j.DeviceName

	var testRuns []insights.TestRun
	if arrayContains(assets, saucereport.FileName) {
		report, err := r.loadSauceTestReport(res.job.ID, res.job.IsRDC)
		if err != nil {
			log.Warn().Err(err).Str("action", "parsingJSON").Str("jobID", res.job.ID).Msg(msg.InsightsReportError)
			return
		}
		testRuns = insights.FromSauceReport(report, res.job.ID, res.name, res.details, res.job.IsRDC)
	} else if arrayContains(assets, junit.FileName) {
		report, err := r.loadJUnitReport(res.job.ID, res.job.IsRDC)
		if err != nil {
			log.Warn().Err(err).Str("action", "parsingXML").Str("jobID", res.job.ID).Msg(msg.InsightsReportError)
			return
		}
		testRuns = insights.FromJUnit(report, res.job.ID, res.name, res.details, res.job.IsRDC)
	}

	if len(testRuns) > 0 {
		if err := r.InsightsService.PostTestRun(context.Background(), testRuns); err != nil {
			log.Warn().Err(err).Str("action", "posting").Str("jobID", res.job.ID).Msg(msg.InsightsReportError)
		}
	}
}

func (r *CloudRunner) loadSauceTestReport(jobID string, isRDC bool) (saucereport.SauceReport, error) {
	fileContent, err := r.JobService.Artifact(context.Background(), jobID, saucereport.FileName, isRDC)
	if err != nil {
		log.Warn().Err(err).Str("action", "loading-json-report").Msg(msg.InsightsReportError)
		return saucereport.SauceReport{}, err
	}
	return saucereport.Parse(fileContent)
}

func (r *CloudRunner) loadJUnitReport(jobID string, isRDC bool) (junit.TestSuites, error) {
	fileContent, err := r.JobService.Artifact(context.Background(), jobID, junit.FileName, isRDC)
	if err != nil {
		log.Warn().Err(err).Str("action", "loading-xml-report").Msg(msg.InsightsReportError)
		return junit.TestSuites{}, err
	}
	return junit.Parse(fileContent)
}

func arrayContains(list []string, want string) bool {
	for _, item := range list {
		if item == want {
			return true
		}
	}
	return false
}

// download downloads the resource the URL points to and returns its local path.
func (r *CloudRunner) download(url string) (string, error) {
	reader, _, err := r.ProjectUploader.DownloadURL(context.TODO(), url)
	if err != nil {
		return "", err
	}
	defer reader.Close()

	dir, err := os.MkdirTemp("", "tmp-app")
	if err != nil {
		return "", err
	}

	tmpFilePath := path.Join(dir, path.Base(url))

	f, err := os.Create(tmpFilePath)
	if err != nil {
		return "", err
	}
	defer f.Close()

	_, err = io.Copy(f, reader)

	return tmpFilePath, err
}

func printDryRunSuiteNames(suites []string) {
	fmt.Println("\nThe following test suites would have run:")
	for _, s := range suites {
		fmt.Printf("  - %s\n", s)
	}
	fmt.Println()
}<|MERGE_RESOLUTION|>--- conflicted
+++ resolved
@@ -637,10 +637,8 @@
 
 	progress.Show("Uploading %s %s", pType, filename)
 	start := time.Now()
-<<<<<<< HEAD
-	resp, err := r.ProjectUploader.UploadStream(context.TODO(), filepath.Base(filename), description, file)
-=======
 	resp, err := r.ProjectUploader.UploadStream(
+		context.TODO(),
 		storage.FileInfo{
 			Name:        filepath.Base(filename),
 			Description: fileInfo.Description,
@@ -648,7 +646,6 @@
 		},
 		file,
 	)
->>>>>>> d06c6065
 	progress.Stop()
 	if err != nil {
 		return "", err
