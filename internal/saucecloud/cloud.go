package saucecloud

import (
	"context"
	"fmt"
	"io/ioutil"
	"os"
	"path/filepath"
	"time"

	"github.com/rs/zerolog/log"

	"github.com/saucelabs/saucectl/internal/archive/zip"
	"github.com/saucelabs/saucectl/internal/concurrency"
	"github.com/saucelabs/saucectl/internal/dots"
	"github.com/saucelabs/saucectl/internal/job"
	"github.com/saucelabs/saucectl/internal/jsonio"
	"github.com/saucelabs/saucectl/internal/progress"
	"github.com/saucelabs/saucectl/internal/region"
	"github.com/saucelabs/saucectl/internal/sauceignore"
	"github.com/saucelabs/saucectl/internal/storage"
)

// CloudRunner represents the cloud runner for the Sauce Labs cloud.
type CloudRunner struct {
	ProjectUploader storage.ProjectUploader
	JobStarter      job.Starter
	JobReader       job.Reader
	CCYReader       concurrency.Reader
	Region          region.Region
	ShowConsoleLog  bool
}

type result struct {
	suiteName string
	browser   string
	job       job.Job
	err       error
}

// ConsoleLogAsset represents job asset log file name.
const ConsoleLogAsset = "console.log"

func (r *CloudRunner) createWorkerPool(num int) (chan job.StartOptions, chan result) {
	jobOpts := make(chan job.StartOptions)
	results := make(chan result, num)

	ccy := concurrency.Min(r.CCYReader, num)
	log.Info().Int("concurrency", ccy).Msg("Launching workers.")
	for i := 0; i < ccy; i++ {
		go r.runJobs(jobOpts, results)
	}

	return jobOpts, results
}

func (r *CloudRunner) collectResults(results chan result, expected int) bool {
	// TODO find a better way to get the expected
	errCount := 0
	completed := 0
	inProgress := expected
	passed := true

	waiter := dots.New(1)
	waiter.Start()
	for i := 0; i < expected; i++ {
		res := <-results
		// in case one of test suites not passed
		if !res.job.Passed {
			passed = false
		}
		completed++
		inProgress--

		// Logging is not synchronized over the different worker routines & dot routine.
		// To avoid implementing a more complex solution centralizing output on only one
		// routine, a new lines has simply been forced, to ensure that line starts from
		// the beginning of the console.
		fmt.Println("")
		log.Info().Msgf("Suites completed: %d/%d", completed, expected)
		r.logSuite(res)

		if res.job.ID == "" || res.err != nil {
			errCount++
		}
	}
	waiter.Stop()

	log.Info().Msgf("Suites expected: %d", expected)
	log.Info().Msgf("Suites passed: %d", expected-errCount)
	log.Info().Msgf("Suites failed: %d", errCount)

	return passed
}

func (r *CloudRunner) runJob(opts job.StartOptions) (job.Job, error) {
	log.Info().Str("suite", opts.Suite).Str("region", r.Region.String()).Msg("Starting suite.")

	id, err := r.JobStarter.StartJob(context.Background(), opts)
	if err != nil {
		return job.Job{}, err
	}

	jobDetailsPage := fmt.Sprintf("%s/tests/%s", r.Region.AppBaseURL(), id)
	log.Info().Str("suite", opts.Suite).Str("url", jobDetailsPage).Msg("Suite started.")

	// High interval poll to not oversaturate the job reader with requests.
	j, err := r.JobReader.PollJob(context.Background(), id, 15*time.Second)
	if err != nil {
		return job.Job{}, fmt.Errorf("failed to retrieve job status for suite %s", opts.Suite)
	}

	if !j.Passed {
		// We may need to differentiate when a job has crashed vs. when there is errors.
		return j, fmt.Errorf("suite '%s' has test failures", opts.Suite)
	}

	return j, nil
}

func (r *CloudRunner) runJobs(jobOpts <-chan job.StartOptions, results chan<- result) {
	for opts := range jobOpts {
		jobData, err := r.runJob(opts)

		results <- result{
			suiteName: opts.Suite,
			browser:   opts.BrowserName,
			job:       jobData,
			err:       err,
		}
	}
}

func (r CloudRunner) archiveAndUpload(project interface{}, files []string, configDir string) (string, error) {
	tempDir, err := ioutil.TempDir(os.TempDir(), "saucectl-app-payload")
	if err != nil {
		return "", err
	}
	defer os.RemoveAll(tempDir)

	zipName, err := r.archiveProject(project, tempDir, files, configDir)
	if err != nil {
		return "", err
	}

	return r.uploadProject(zipName)
}

<<<<<<< HEAD
func (r *CloudRunner) archiveProject(project interface{}, tempDir string, files []string, configDir string) (string, error) {
	patterns, err := sauceignore.ReadIgnoreFile(configDir)
	if err != nil {
		return "", err
	}
	matcher := sauceignore.NewMatcher(patterns)

=======
func (r *CloudRunner) archiveProject(project interface{}, tempDir string, files []string) (string, error) {
	start := time.Now()
>>>>>>> f7aeeaff
	zipName := filepath.Join(tempDir, "app.zip")
	z, err := zip.NewWriter(zipName, matcher)
	if err != nil {
		return "", err
	}
	defer z.Close()

	rcPath := filepath.Join(tempDir, "sauce-runner.json")
	if err := jsonio.WriteFile(rcPath, project); err != nil {
		return "", err
	}
	files = append(files, rcPath)

	for _, f := range files {
		if err := z.Add(f, ""); err != nil {
			return "", err
		}
	}

	err = z.Close()
	if err != nil {
		return "", err
	}

	f, err := os.Stat(zipName)
	if err != nil {
		return "", err
	}

	log.Info().Dur("durationMs", time.Since(start)).Int64("size", f.Size()).Msg("Project archived.")

	return zipName, nil
}

func (r *CloudRunner) uploadProject(filename string) (string, error) {
	progress.Show("Uploading project")
	start := time.Now()
	resp, err := r.ProjectUploader.Upload(filename)
	progress.Stop()
	if err != nil {
		return "", err
	}
	log.Info().Dur("durationMs", time.Since(start)).Str("storageId", resp.ID).Msg("Project uploaded.")
	return resp.ID, nil
}

// logSuite display the result of a suite
func (r *CloudRunner) logSuite(res result) {
	if res.job.ID == "" {
		log.Error().Err(res.err).Str("suite", res.suiteName).Msg("Failed to start suite.")
		return
	}

	jobDetailsPage := fmt.Sprintf("%s/tests/%s", r.Region.AppBaseURL(), res.job.ID)
	if res.job.Passed {
		log.Info().Str("suite", res.suiteName).Bool("passed", res.job.Passed).Str("url", jobDetailsPage).
			Msg("Suite finished.")
	} else {
		log.Error().Str("suite", res.suiteName).Bool("passed", res.job.Passed).Str("url", jobDetailsPage).
			Msg("Suite finished.")
	}
	r.logSuiteConsole(res)
}

// logSuiteError display the console output when tests from a suite are failing
func (r *CloudRunner) logSuiteConsole(res result) {
	// To avoid clutter, we don't show the console on job passes.
	if res.job.Passed && !r.ShowConsoleLog {
		return
	}

	// Display log only when at least it has started
	assetContent, err := r.JobReader.GetJobAssetFileContent(context.Background(), res.job.ID, ConsoleLogAsset)
	if err != nil {
		log.Warn().Str("suite", res.suiteName).Msg("Failed to retrieve the console output.")
	} else {
		log.Info().Str("suite", res.suiteName).Msgf("console.log output: \n%s", assetContent)
	}
}<|MERGE_RESOLUTION|>--- conflicted
+++ resolved
@@ -146,18 +146,15 @@
 	return r.uploadProject(zipName)
 }
 
-<<<<<<< HEAD
 func (r *CloudRunner) archiveProject(project interface{}, tempDir string, files []string, configDir string) (string, error) {
+	start := time.Now()
+
 	patterns, err := sauceignore.ReadIgnoreFile(configDir)
 	if err != nil {
 		return "", err
 	}
 	matcher := sauceignore.NewMatcher(patterns)
 
-=======
-func (r *CloudRunner) archiveProject(project interface{}, tempDir string, files []string) (string, error) {
-	start := time.Now()
->>>>>>> f7aeeaff
 	zipName := filepath.Join(tempDir, "app.zip")
 	z, err := zip.NewWriter(zipName, matcher)
 	if err != nil {
