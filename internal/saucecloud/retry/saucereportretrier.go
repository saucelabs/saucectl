package retry

import (
	"context"
	"fmt"
	"os"
	"path/filepath"
	"time"

	"github.com/rs/zerolog/log"
	"github.com/saucelabs/saucectl/internal/job"
	"github.com/saucelabs/saucectl/internal/msg"
	"github.com/saucelabs/saucectl/internal/progress"
	"github.com/saucelabs/saucectl/internal/saucecloud/zip"
	"github.com/saucelabs/saucectl/internal/saucereport"
	"github.com/saucelabs/saucectl/internal/storage"
)

type SauceReportRetrier struct {
	JobService      job.Service
	ProjectUploader storage.AppService

	Project Project
}

func (r *SauceReportRetrier) Retry(jobOpts chan<- job.StartOptions, opt job.StartOptions, previous job.Job) {
	if opt.SmartRetry.FailedOnly {
		if ok := r.retryFailedTests(&opt, previous); !ok {
			log.Info().Msg(msg.SkippingSmartRetries)
		}
	}

	log.Info().Str("suite", opt.DisplayName).
		Str("attempt", fmt.Sprintf("%d of %d", opt.Attempt+1, opt.Retries+1)).
		Msg("Retrying suite.")
	jobOpts <- opt
}

func (r *SauceReportRetrier) retryFailedTests(opt *job.StartOptions, previous job.Job) bool {
	if previous.Status == job.StateError {
		log.Warn().Msg(msg.UnreliableReport)
		return false
	}

	report, err := r.getSauceReport(previous)
	if err != nil {
		log.Err(err).Msgf(msg.UnableToFetchFile, saucereport.FileName)
		return false
	}

	if err := r.Project.FilterFailedTests(opt.Name, report); err != nil {
		log.Err(err).Msg(msg.UnableToFilterFailedTests)
		return false
	}

	tempDir, err := os.MkdirTemp(os.TempDir(), "saucectl-app-payload-")
	if err != nil {
		log.Err(err).Msg(msg.UnableToCreateRunnerConfig)
		return false
	}
	defer os.RemoveAll(tempDir)

	runnerFile, err := zip.ArchiveRunnerConfig(r.Project, tempDir)
	if err != nil {
		log.Err(err).Msg(msg.UnableToArchiveRunnerConfig)
		return false
	}

	storageID, err := r.uploadConfig(runnerFile)
	if err != nil {
		log.Err(err).Msgf(msg.UnableToUploadConfig, runnerFile)
		return false
	}

	if len(opt.OtherApps) == 0 {
		opt.OtherApps = []string{fmt.Sprintf("storage:%s", storageID)}
	} else {
		// FIXME(AlexP): Code smell! The order of elements in OtherApps is
		// defined by CloudRunner. While the order itself is not important, the
		// type of app is. We should not rely on the order of elements in the
		// slice. If we need to know the type, we should use a map.
		opt.OtherApps[0] = fmt.Sprintf("storage:%s", storageID)
	}

	return true
}

func (r *SauceReportRetrier) uploadConfig(filename string) (string, error) {
	filename, err := filepath.Abs(filename)
	if err != nil {
		return "", err
	}
	file, err := os.Open(filename)
	if err != nil {
		return "", fmt.Errorf("failed to open file %s: %w", filename, err)
	}
	defer file.Close()

	progress.Show("Uploading runner config %s", filename)
	start := time.Now()
<<<<<<< HEAD
	resp, err := r.ProjectUploader.UploadStream(context.TODO(), filepath.Base(filename), "", file)
=======
	resp, err := r.ProjectUploader.UploadStream(storage.FileInfo{Name: filepath.Base(filename)}, file)
>>>>>>> d06c6065
	progress.Stop()
	if err != nil {
		return "", err
	}
	log.Info().Dur("durationMs", time.Since(start)).Str("storageId", resp.ID).Msg("Runner Config uploaded.")

	return resp.ID, nil
}

func (r *SauceReportRetrier) getSauceReport(job job.Job) (saucereport.SauceReport, error) {
	content, err := r.JobService.Artifact(context.Background(), job.ID, saucereport.FileName, false)
	if err != nil {
		return saucereport.SauceReport{}, err
	}
	return saucereport.Parse(content)
}<|MERGE_RESOLUTION|>--- conflicted
+++ resolved
@@ -98,11 +98,7 @@
 
 	progress.Show("Uploading runner config %s", filename)
 	start := time.Now()
-<<<<<<< HEAD
-	resp, err := r.ProjectUploader.UploadStream(context.TODO(), filepath.Base(filename), "", file)
-=======
-	resp, err := r.ProjectUploader.UploadStream(storage.FileInfo{Name: filepath.Base(filename)}, file)
->>>>>>> d06c6065
+	resp, err := r.ProjectUploader.UploadStream(context.TODO(), storage.FileInfo{Name: filepath.Base(filename)}, file)
 	progress.Stop()
 	if err != nil {
 		return "", err
