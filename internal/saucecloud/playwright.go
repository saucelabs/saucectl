--- conflicted
+++ resolved
@@ -17,22 +17,11 @@
 func (r *PlaywrightRunner) RunProject() (int, error) {
 	exitCode := 1
 
-<<<<<<< HEAD
-	files := []string{}
-
-	if r.Project.RootDir != "" {
-		files = append(files, r.Project.RootDir)
-	} else if r.Project.Playwright.LocalProjectPath != "" {
-		files = append(files, r.Project.Playwright.LocalProjectPath)
-	}
-	fileID, err := r.archiveAndUpload(r.Project, files, r.Project.Sauce.Sauceignore)
-=======
 	if err := r.validateTunnel(r.Project.Sauce.Tunnel.ID); err != nil {
 		return 1, err
 	}
 
 	fileID, err := r.archiveAndUpload(r.Project, []string{r.Project.Playwright.LocalProjectPath}, r.Project.Sauce.Sauceignore)
->>>>>>> aea51587
 	if err != nil {
 		return exitCode, err
 	}
