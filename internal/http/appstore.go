package http

import (
	"bytes"
	"context"
	"encoding/json"
	"fmt"
	"io"
	"net/http"
	"net/url"
	"strconv"
	"time"

	"github.com/hashicorp/go-retryablehttp"
	"github.com/saucelabs/saucectl/internal/multipartext"
	"github.com/saucelabs/saucectl/internal/storage"
)

// UploadResponse represents the response as is returned by the app store.
type UploadResponse struct {
	Item Item `json:"item"`
}

// ListResponse represents the response as is returned by the app store.
type ListResponse struct {
	Items      []Item `json:"items"`
	Links      Links  `json:"links"`
	Page       int    `json:"page"`
	PerPage    int    `json:"per_page"`
	TotalItems int    `json:"total_items"`
}

// Links represents the pagination information returned by the app store.
type Links struct {
	Self string `json:"self"`
	Prev string `json:"prev"`
	Next string `json:"next"`
}

// Item represents the metadata about the uploaded file.
type Item struct {
	ID              string `json:"id"`
	Name            string `json:"name"`
	Size            int    `json:"size"`
	UploadTimestamp int64  `json:"upload_timestamp"`
}

// AppStore implements a remote file storage for storage.AppService.
// See https://wiki.saucelabs.com/display/DOCS/Application+Storage for more details.
type AppStore struct {
	HTTPClient *retryablehttp.Client
	URL        string
	Username   string
	AccessKey  string
}

// NewAppStore returns an implementation for AppStore
func NewAppStore(url, username, accessKey string, timeout time.Duration) *AppStore {
	return &AppStore{
		HTTPClient: NewRetryableClient(timeout),
		URL:        url,
		Username:   username,
		AccessKey:  accessKey,
	}
}

// Download downloads a file with the given id. It's the caller's responsibility to close the reader.
func (s *AppStore) Download(ctx context.Context, id string) (io.ReadCloser, int64, error) {
	req, err := retryablehttp.NewRequestWithContext(
		ctx,
		http.MethodGet,
		fmt.Sprintf("%s/v1/storage/download/%s", s.URL, id),
		nil,
	)
	if err != nil {
		return nil, 0, err
	}

	req.SetBasicAuth(s.Username, s.AccessKey)

	resp, err := s.HTTPClient.Do(req)
	if err != nil {
		return nil, 0, err
	}

	switch resp.StatusCode {
	case 200:
		return resp.Body, resp.ContentLength, nil
	case 401, 403:
		return nil, 0, storage.ErrAccessDenied
	case 404:
		return nil, 0, storage.ErrFileNotFound
	case 429:
		return nil, 0, storage.ErrTooManyRequest
	default:
		return nil, 0, s.newServerError(resp)
	}
}

// DownloadURL downloads a file from the url. It's the caller's responsibility to close the reader.
func (s *AppStore) DownloadURL(ctx context.Context, url string) (io.ReadCloser, int64, error) {
	req, err := retryablehttp.NewRequestWithContext(ctx, http.MethodGet, url, nil)
	if err != nil {
		return nil, 0, err
	}

	resp, err := s.HTTPClient.Do(req)
	if err != nil {
		return nil, 0, err
	}

	switch resp.StatusCode {
	case 200:
		return resp.Body, resp.ContentLength, nil
	default:
		b, _ := io.ReadAll(resp.Body)
		return nil, 0, fmt.Errorf("unexpected server response (%d): %s", resp.StatusCode, b)
	}
}

<<<<<<< HEAD
// UploadStream uploads the contents of reader and stores them under the given filename.
func (s *AppStore) UploadStream(ctx context.Context, filename, description string, reader io.Reader) (storage.Item, error) {
	multipartReader, contentType, err := multipartext.NewMultipartReader("payload", filename, description, reader)
=======
// UploadStream uploads the contents of reader and stores them under the given file info.
func (s *AppStore) UploadStream(fileInfo storage.FileInfo, reader io.Reader) (storage.Item, error) {
	multipartReader, contentType, err := multipartext.NewMultipartReader("payload", fileInfo, reader)
>>>>>>> d06c6065
	if err != nil {
		return storage.Item{}, err
	}

	req, err := retryablehttp.NewRequestWithContext(
		ctx,
		http.MethodPost,
		fmt.Sprintf("%s/v1/storage/upload", s.URL),
		multipartReader,
	)
	if err != nil {
		return storage.Item{}, err
	}

	req.Header.Set("Content-Type", contentType)
	req.SetBasicAuth(s.Username, s.AccessKey)

	resp, err := s.HTTPClient.Do(req)
	if err != nil {
		return storage.Item{}, err
	}

	switch resp.StatusCode {
	case 200, 201:
		var ur UploadResponse
		if err := json.NewDecoder(resp.Body).Decode(&ur); err != nil {
			return storage.Item{}, err
		}

		return storage.Item{
			ID:       ur.Item.ID,
			Name:     ur.Item.Name,
			Uploaded: time.Unix(ur.Item.UploadTimestamp, 0),
			Size:     ur.Item.Size,
		}, err
	case 401, 403:
		return storage.Item{}, storage.ErrAccessDenied
	case 429:
		return storage.Item{}, storage.ErrTooManyRequest
	default:
		return storage.Item{}, s.newServerError(resp)
	}
}

// List returns a list of items stored in the Sauce app storage that match the search criteria specified by opts.
func (s *AppStore) List(ctx context.Context, opts storage.ListOptions) (storage.List, error) {
	uri, _ := url.Parse(s.URL)
	uri.Path = "/v1/storage/files"

	// Default MaxResults if not set or out of range.
	if opts.MaxResults < 1 || opts.MaxResults > 100 {
		opts.MaxResults = 100
	}

	query := uri.Query()
	query.Set("per_page", strconv.Itoa(opts.MaxResults))
	if opts.MaxResults == 1 {
		query.Set("paginate", "no")
	}
	if opts.Q != "" {
		query.Set("q", opts.Q)
	}
	if opts.Name != "" {
		query.Set("name", opts.Name)
	}
	if opts.SHA256 != "" {
		query.Set("sha256", opts.SHA256)
	}
	for _, t := range opts.Tags {
		query.Add("tags", t)
	}

	uri.RawQuery = query.Encode()

	req, err := retryablehttp.NewRequestWithContext(ctx, http.MethodGet, uri.String(), nil)
	if err != nil {
		return storage.List{}, err
	}
	req.SetBasicAuth(s.Username, s.AccessKey)

	resp, err := s.HTTPClient.Do(req)
	if err != nil {
		return storage.List{}, err
	}
	defer resp.Body.Close()

	switch resp.StatusCode {
	case 200:
		var listResp ListResponse
		if err := json.NewDecoder(resp.Body).Decode(&listResp); err != nil {
			return storage.List{}, err
		}

		var items []storage.Item
		for _, v := range listResp.Items {
			items = append(items, storage.Item{
				ID:       v.ID,
				Name:     v.Name,
				Size:     v.Size,
				Uploaded: time.Unix(v.UploadTimestamp, 0),
			})
		}

		return storage.List{
			Items:     items,
			Truncated: listResp.TotalItems > len(items),
		}, nil
	case 401, 403:
		return storage.List{}, storage.ErrAccessDenied
	case 429:
		return storage.List{}, storage.ErrTooManyRequest
	default:
		return storage.List{}, s.newServerError(resp)
	}
}

func (s *AppStore) Delete(ctx context.Context, id string) error {
	if id == "" {
		return fmt.Errorf("no id specified")
	}

	req, err := retryablehttp.NewRequestWithContext(
		ctx,
		http.MethodDelete,
		fmt.Sprintf("%s/v1/storage/files/%s", s.URL, id),
		nil,
	)
	if err != nil {
		return err
	}

	req.SetBasicAuth(s.Username, s.AccessKey)

	resp, err := s.HTTPClient.Do(req)
	if err != nil {
		return err
	}

	switch resp.StatusCode {
	case 200:
		return nil
	case 401, 403:
		return storage.ErrAccessDenied
	case 404:
		return storage.ErrFileNotFound
	case 429:
		return storage.ErrTooManyRequest
	default:
		return s.newServerError(resp)
	}
}

// newServerError inspects server error responses, trying to gather as much information as possible, especially if the body
// conforms to the errorResponse format, and returns a storage.ServerError.
func (s *AppStore) newServerError(resp *http.Response) *storage.ServerError {
	var errResp struct {
		Code   int    `json:"code"`
		Title  string `json:"title"`
		Detail string `json:"detail"`
	}
	body, _ := io.ReadAll(resp.Body)
	defer resp.Body.Close()

	reader := bytes.NewReader(body)
	err := json.NewDecoder(reader).Decode(&errResp)
	if err != nil {
		return &storage.ServerError{
			Code:  resp.StatusCode,
			Title: resp.Status,
			Msg:   string(body),
		}
	}

	return &storage.ServerError{
		Code:  errResp.Code,
		Title: errResp.Title,
		Msg:   errResp.Detail,
	}
}<|MERGE_RESOLUTION|>--- conflicted
+++ resolved
@@ -118,15 +118,9 @@
 	}
 }
 
-<<<<<<< HEAD
-// UploadStream uploads the contents of reader and stores them under the given filename.
-func (s *AppStore) UploadStream(ctx context.Context, filename, description string, reader io.Reader) (storage.Item, error) {
-	multipartReader, contentType, err := multipartext.NewMultipartReader("payload", filename, description, reader)
-=======
 // UploadStream uploads the contents of reader and stores them under the given file info.
-func (s *AppStore) UploadStream(fileInfo storage.FileInfo, reader io.Reader) (storage.Item, error) {
+func (s *AppStore) UploadStream(ctx context.Context, fileInfo storage.FileInfo, reader io.Reader) (storage.Item, error) {
 	multipartReader, contentType, err := multipartext.NewMultipartReader("payload", fileInfo, reader)
->>>>>>> d06c6065
 	if err != nil {
 		return storage.Item{}, err
 	}
