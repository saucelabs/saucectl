package http

import (
	"context"
	"encoding/json"
	"fmt"
	"io"
	"net/http"
	"net/http/httptest"
	"os"
	"path"
	"reflect"
	"strings"
	"testing"
	"time"

	"github.com/hashicorp/go-retryablehttp"
	"github.com/saucelabs/saucectl/internal/storage"
	"github.com/stretchr/testify/assert"
	"github.com/xtgo/uuid"

	"gotest.tools/v3/fs"
)

func TestAppStore_UploadStream(t *testing.T) {
	// mock test values
	itemID := uuid.NewRandom().String()
	itemName := "hello.txt"
	uploadTimestamp := time.Now().Round(1 * time.Second)
	testUser := "test"
	testPass := "test"

	dir := fs.NewDir(t, "checksums", fs.WithFile(itemName, "world!"))
	defer dir.Remove()

	server := httptest.NewServer(http.HandlerFunc(func(w http.ResponseWriter, r *http.Request) {
		if r.Method != http.MethodPost {
			w.WriteHeader(http.StatusMethodNotAllowed)
			return
		}

		if r.URL.Path != "/v1/storage/upload" {
			w.WriteHeader(404)
			_, _ = w.Write([]byte("incorrect path"))
			return
		}

		user, pass, _ := r.BasicAuth()
		if user != testUser || pass != testPass {
			w.WriteHeader(http.StatusForbidden)
			_, _ = w.Write([]byte(http.StatusText(http.StatusForbidden)))
			return
		}

		if err := r.ParseForm(); err != nil {
			w.WriteHeader(400)
			_, _ = fmt.Fprintf(w, "failed to parse form post: %v", err)
			return
		}

		reader, err := r.MultipartReader()
		if err != nil {
			w.WriteHeader(400)
			_, _ = fmt.Fprintf(w, "failed to read multipart form: %v", err)
			return
		}

		p, err := reader.NextPart()
		if err == io.EOF {
			w.WriteHeader(400)
			_, _ = fmt.Fprintf(w, "unexpected early end of multipart data: %v", err)
			return
		}
		if err != nil {
			w.WriteHeader(400)
			_, _ = fmt.Fprintf(w, "failed to retrieve next part in multipart: %v", err)
			return
		}

		size, _ := io.Copy(io.Discard, p)

		w.WriteHeader(201)
		_ = json.NewEncoder(w).Encode(UploadResponse{Item{
			ID:              itemID,
			Name:            p.FileName(),
			UploadTimestamp: uploadTimestamp.Unix(),
			Size:            int(size),
		}})
	}))
	defer server.Close()

	type fields struct {
		HTTPClient *retryablehttp.Client
		URL        string
		Username   string
		AccessKey  string
	}
	type args struct {
		filename string
	}
	tests := []struct {
		name    string
		fields  fields
		args    args
		want    storage.Item
		wantErr bool
	}{
		{
			name: "successfully upload file",
			fields: fields{
				HTTPClient: NewRetryableClient(10 * time.Second),
				URL:        server.URL,
				Username:   testUser,
				AccessKey:  testPass,
			},
			args: args{dir.Join("hello.txt")},
			want: storage.Item{
				ID:       itemID,
				Name:     "hello.txt",
				Uploaded: uploadTimestamp,
				Size:     6,
			},
			wantErr: false,
		},
		{
			name: "wrong credentials",
			fields: fields{
				HTTPClient: NewRetryableClient(10 * time.Second),
				URL:        server.URL,
				Username:   testUser + "1",
				AccessKey:  testPass + "1",
			},
			args:    args{dir.Join("hello.txt")},
			want:    storage.Item{},
			wantErr: true,
		},
	}
	for _, tt := range tests {
		t.Run(tt.name, func(t *testing.T) {
			s := &AppStore{
				HTTPClient: tt.fields.HTTPClient,
				URL:        tt.fields.URL,
				Username:   tt.fields.Username,
				AccessKey:  tt.fields.AccessKey,
			}

			f, err := os.Open(tt.args.filename)
			if err != nil {
				t.Error(err)
			}
			defer func(f *os.File) {
				_ = f.Close()
			}(f)

<<<<<<< HEAD
			got, err := s.UploadStream(context.Background(), tt.args.filename, "", f)
=======
			got, err := s.UploadStream(storage.FileInfo{Name: tt.args.filename}, f)
>>>>>>> d06c6065
			if (err != nil) != tt.wantErr {
				t.Errorf("UploadStream() error = %v, wantErr %v", err, tt.wantErr)
				return
			}
			if !reflect.DeepEqual(got, tt.want) {
				t.Errorf("UploadStream() got = %v, want %v", got, tt.want)
			}
		})
	}
}

func TestAppStore_List(t *testing.T) {
	testUser := "test"
	testPass := "test"

	// Items that are known to the mock server.
	items := []Item{
		{
			ID:              uuid.NewRandom().String(),
			Name:            "hello.app",
			UploadTimestamp: time.Now().Add(-1 * time.Hour).Unix(),
		},
		{
			ID:              uuid.NewRandom().String(),
			Name:            "world.app",
			UploadTimestamp: time.Now().Add(-1 * time.Hour).Unix(),
		},
	}

	server := httptest.NewServer(http.HandlerFunc(func(w http.ResponseWriter, r *http.Request) {
		if r.Method != http.MethodGet {
			w.WriteHeader(http.StatusMethodNotAllowed)
			return
		}

		if r.URL.Path != "/v1/storage/files" {
			w.WriteHeader(404)
			_, _ = w.Write([]byte("incorrect path"))
			return
		}

		user, pass, _ := r.BasicAuth()
		if user != testUser || pass != testPass {
			w.WriteHeader(http.StatusForbidden)
			_, _ = w.Write([]byte(http.StatusText(http.StatusForbidden)))
			return
		}

		var filteredItems []Item
		filtered := false

		nameQuery := r.URL.Query().Get("name")
		if r.URL.Query().Get("name") != "" {
			filtered = true
			for _, v := range items {
				if v.Name == nameQuery {
					filteredItems = append(filteredItems, v)
				}
			}
		}

		// Return all items if no filter was applied.
		if !filtered {
			filteredItems = items
		}

		w.WriteHeader(200)
		_ = json.NewEncoder(w).Encode(ListResponse{Items: filteredItems})
	}))
	defer server.Close()

	type fields struct {
		HTTPClient *retryablehttp.Client
		URL        string
		Username   string
		AccessKey  string
	}
	type args struct {
		opts storage.ListOptions
	}
	tests := []struct {
		name    string
		fields  fields
		args    args
		want    storage.List
		wantErr bool
	}{
		{
			name: "query all",
			fields: fields{
				HTTPClient: NewRetryableClient(10 * time.Second),
				URL:        server.URL,
				Username:   testUser,
				AccessKey:  testPass,
			},
			args: args{},
			want: storage.List{
				Items: []storage.Item{
					{
						ID:       items[0].ID,
						Name:     items[0].Name,
						Size:     items[0].Size,
						Uploaded: time.Unix(items[0].UploadTimestamp, 0),
					},
					{
						ID:       items[1].ID,
						Name:     items[1].Name,
						Size:     items[1].Size,
						Uploaded: time.Unix(items[1].UploadTimestamp, 0),
					},
				},
			},
			wantErr: false,
		},
		{
			name: "query subset",
			fields: fields{
				HTTPClient: NewRetryableClient(10 * time.Second),
				URL:        server.URL,
				Username:   testUser,
				AccessKey:  testPass,
			},
			args: args{
				opts: storage.ListOptions{Name: items[0].Name},
			},
			want: storage.List{
				Items: []storage.Item{
					{
						ID:       items[0].ID,
						Name:     items[0].Name,
						Size:     items[0].Size,
						Uploaded: time.Unix(items[0].UploadTimestamp, 0),
					},
				},
			},
			wantErr: false,
		},
		{
			name: "wrong credentials",
			fields: fields{
				HTTPClient: NewRetryableClient(10 * time.Second),
				URL:        server.URL,
				Username:   testUser + "1",
				AccessKey:  testPass + "1",
			},
			args:    args{},
			want:    storage.List{},
			wantErr: true,
		},
	}
	for _, tt := range tests {
		t.Run(tt.name, func(t *testing.T) {
			s := &AppStore{
				HTTPClient: tt.fields.HTTPClient,
				URL:        tt.fields.URL,
				Username:   tt.fields.Username,
				AccessKey:  tt.fields.AccessKey,
			}
			got, err := s.List(context.Background(), tt.args.opts)
			if (err != nil) != tt.wantErr {
				t.Errorf("List() error = %v, wantErr %v", err, tt.wantErr)
				return
			}
			if !reflect.DeepEqual(got, tt.want) {
				t.Errorf("List() got = %v, want %v", got, tt.want)
			}
		})
	}
}

func TestAppStore_Delete(t *testing.T) {
	testUser := "test"
	testPass := "test"

	server := httptest.NewServer(http.HandlerFunc(func(w http.ResponseWriter, r *http.Request) {
		if r.Method != http.MethodDelete {
			w.WriteHeader(http.StatusMethodNotAllowed)
			return
		}

		if !strings.HasPrefix(r.URL.Path, "/v1/storage/files/") {
			w.WriteHeader(http.StatusNotImplemented)
			_, _ = w.Write([]byte("incorrect path"))
			return
		}
		println(path.Base(r.URL.Path))
		if path.Base(r.URL.Path) == "" {
			w.WriteHeader(http.StatusBadRequest)
			_, _ = w.Write([]byte("missing file id"))
			return
		}

		user, pass, _ := r.BasicAuth()
		if user != testUser || pass != testPass {
			w.WriteHeader(http.StatusForbidden)
			_, _ = w.Write([]byte(http.StatusText(http.StatusForbidden)))
			return
		}

		w.WriteHeader(200)
		// The real server's response body contains a JSON that describes the
		// deleted item. We don't need that for this test.
	}))
	defer server.Close()

	type fields struct {
		HTTPClient *retryablehttp.Client
		URL        string
		Username   string
		AccessKey  string
	}
	type args struct {
		id string
	}
	tests := []struct {
		name    string
		fields  fields
		args    args
		wantErr assert.ErrorAssertionFunc
	}{
		{
			name: "delete item successfully",
			fields: fields{
				HTTPClient: NewRetryableClient(10 * time.Second),
				URL:        server.URL,
				Username:   testUser,
				AccessKey:  testPass,
			},
			args:    args{id: uuid.NewRandom().String()},
			wantErr: assert.NoError,
		},
		{
			name: "fail on wrong credentials",
			fields: fields{
				HTTPClient: NewRetryableClient(10 * time.Second),
				URL:        server.URL,
				Username:   testUser + "1",
				AccessKey:  testPass + "1",
			},
			args:    args{id: uuid.NewRandom().String()},
			wantErr: assert.Error,
		},
		{
			name: "fail when no ID was specified",
			fields: fields{
				HTTPClient: NewRetryableClient(10 * time.Second),
				URL:        server.URL,
				Username:   testUser,
				AccessKey:  testPass,
			},
			args:    args{id: ""},
			wantErr: assert.Error,
		},
	}
	for _, tt := range tests {
		t.Run(tt.name, func(t *testing.T) {
			s := &AppStore{
				HTTPClient: tt.fields.HTTPClient,
				URL:        tt.fields.URL,
				Username:   tt.fields.Username,
				AccessKey:  tt.fields.AccessKey,
			}
			tt.wantErr(t, s.Delete(context.Background(), tt.args.id), fmt.Sprintf("Delete(%v)", tt.args.id))
		})
	}
}<|MERGE_RESOLUTION|>--- conflicted
+++ resolved
@@ -152,11 +152,7 @@
 				_ = f.Close()
 			}(f)
 
-<<<<<<< HEAD
-			got, err := s.UploadStream(context.Background(), tt.args.filename, "", f)
-=======
-			got, err := s.UploadStream(storage.FileInfo{Name: tt.args.filename}, f)
->>>>>>> d06c6065
+			got, err := s.UploadStream(context.Background(), storage.FileInfo{Name: tt.args.filename}, f)
 			if (err != nil) != tt.wantErr {
 				t.Errorf("UploadStream() error = %v, wantErr %v", err, tt.wantErr)
 				return
