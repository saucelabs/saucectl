--- conflicted
+++ resolved
@@ -14,10 +14,7 @@
 	cmd.AddCommand(
 		new.Command(cli),
 		run.Command(cli),
-<<<<<<< HEAD
+		configure.Command(cli),
 		signup.Command(cli),
-=======
-		configure.Command(cli),
->>>>>>> c07fbf11
 	)
 }