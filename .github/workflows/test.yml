# This workflow will do a clean install of node dependencies, build the source code and run tests across different versions of node
# For more information see: https://help.github.com/actions/language-and-framework-guides/using-nodejs-with-github-actions

name: saucectl tests pipeline

on:
  pull_request:
  push:
    branches:
      - master

env:
  SAUCE_USERNAME: ${{secrets.SAUCE_USERNAME}}
  SAUCE_ACCESS_KEY: ${{secrets.SAUCE_ACCESS_KEY}}


jobs:
  basic:
    runs-on: ubuntu-latest
    container:
      image: golang:1.14-alpine

    steps:
      - name: Install Dependencies
        run: apk add --no-cache git gcc g++ curl

      - name: Checkout Code
        uses: actions/checkout@v2

      - name: Build project
        run: |
          go install ./...
          go get -u github.com/mcubik/goverreport
          curl -sSfL https://raw.githubusercontent.com/golangci/golangci-lint/master/install.sh | sh -s -- -b $(go env GOPATH)/bin v1.24.0  
          CGO_ENABLED=0 go build cmd/saucectl/saucectl.go
          GOOS=windows GOARCH=amd64 go build cmd/saucectl/saucectl.go

      - name: Lint project
        run: |
          go get -u golang.org/x/lint/golint
          golint -set_exit_status ./...

      - name: Run tests
        run: |
          go test -coverprofile=coverage.out ./...
          goverreport -sort=block -order=desc -threshold=40

      - name: Check GoReleaser config
        uses: goreleaser/goreleaser-action@v1
        with:
          version: latest
          args: check

      - name: Upload binary
        uses: actions/upload-artifact@v2
        with:
          name: saucectlbin
          path: |
            saucectl
            saucectl.exe
  puppeteer:
    needs: basic
    runs-on: ubuntu-latest
    container:
      image: saucelabs/stt-puppeteer-jest-node:v0.1.5
      options: --user 1001

    steps:
      # appears that checkout@v2 uses javascript which is not compatible
      # with the included node version in the container image.
      - name: Checkout Code
        uses: actions/checkout@v1

      - name: Download saucectl binary
        uses: actions/download-artifact@v2
        with:
          name: saucectlbin

      - name: Run Sauce Pipeline Test
        run: |
          chmod +x ./saucectl
          ./saucectl run -c ./.sauce/puppeteer.yml --verbose
        env:
          BUILD_ID: ${{ github.run_id }}

      - name: Run Sauce Pipeline with beforeExec
        run: |
          chmod +x ./saucectl
          ./saucectl run -c ./.sauce/puppeteer_before_exec.yml --verbose
        env:
          BUILD_ID: ${{ github.run_id }}
  playwright:
    needs: basic
    runs-on: ubuntu-latest

    steps:
      # appears that checkout@v2 uses javascript which is not compatible
      # with the included node version in the container image.
      - name: Checkout Code
        uses: actions/checkout@v1

      - name: Download saucectl binary
        uses: actions/download-artifact@v2
        with:
          name: saucectlbin

      - name: Workaround for container permissions
        run: sudo chmod -R 777 tests/

      - name: Run Sauce Pipeline Test
        run: |
          chmod +x ./saucectl
          ./saucectl run -c ./.sauce/playwright.yml --verbose
        env:
          BUILD_ID: ${{ github.run_id }}
  testcafe:
    needs: basic
    runs-on: ubuntu-latest
    container:
      image: saucelabs/stt-testcafe-node:v0.1.5
      options: --user 1001

    steps:
      # appears that checkout@v2 uses javascript which is not compatible
      # with the included node version in the container image.
      - name: Checkout Code
        uses: actions/checkout@v1

      - name: Download saucectl binary
        uses: actions/download-artifact@v2
        with:
          name: saucectlbin

      - name: Run Sauce Pipeline Test
        run: |
          chmod +x ./saucectl
          ./saucectl run -c ./.sauce/testcafe.yml --verbose
        env:
          BUILD_ID: ${{ github.run_id }}
          BUILD_ENV: GitHub Actions
  cypress:
    needs: basic
    runs-on: ubuntu-latest
    env:
      BUILD_ID: ${{ github.run_id }}
      BUILD_ENV: GitHub Actions

    steps:
      - name: Checkout Code
        uses: actions/checkout@v2

      - name: Download saucectl binary
        uses: actions/download-artifact@v2
        with:
          name: saucectlbin

      - name: Workaround for container permissions
        run: sudo chmod -R 777 tests/

      - name: Run Sauce Pipeline Test - Docker
        run: |
          chmod +x ./saucectl
          ./saucectl run -c ./.sauce/cypress.yml

      - name: Run Sauce Pipeline Test - Sauce Cloud
        run: |
          ./saucectl run -c ./.sauce/cypress_cloud.yml --test-env sauce --ccy 5
  cypress-windows:
    needs: basic
    runs-on: windows-latest
    env:
      BUILD_ID: ${{ github.run_id }}
      BUILD_ENV: GitHub Actions

    steps:
      - name: Checkout Code
        uses: actions/checkout@v2

      - name: Download saucectl binary
        uses: actions/download-artifact@v2
        with:
          name: saucectlbin

      - name: Run Sauce Pipeline Test - Sauce Cloud
        run: |
<<<<<<< HEAD
          chmod +x ./saucectl
          ./saucectl run -c ./.sauce/cypress.yml
        env:
          BUILD_ID: ${{ github.run_id }}
          BUILD_ENV: GitHub Actions
  cypress_cloud:
    needs: basic
    runs-on: ubuntu-latest

    steps:
      - name: Checkout Code
        uses: actions/checkout@v2

      - name: Download saucectl binary
        uses: actions/download-artifact@v2
        with:
          name: saucectlbin

      - name: Workaround for container permissions
        run: sudo chmod -R 777 tests/

      - name: Run Sauce Pipeline Test
        run: |
          chmod +x ./saucectl
          ./saucectl run -c ./.sauce/cypress.yml --test-env sauce --ccy 5
        env:
          BUILD_ID: ${{ github.run_id }}
          BUILD_ENV: GitHub Actions
=======
          ./saucectl.exe run -c .sauce/cypress_cloud.yml --test-env sauce --ccy 5
>>>>>>> d149cb49
<|MERGE_RESOLUTION|>--- conflicted
+++ resolved
@@ -183,35 +183,4 @@
 
       - name: Run Sauce Pipeline Test - Sauce Cloud
         run: |
-<<<<<<< HEAD
-          chmod +x ./saucectl
-          ./saucectl run -c ./.sauce/cypress.yml
-        env:
-          BUILD_ID: ${{ github.run_id }}
-          BUILD_ENV: GitHub Actions
-  cypress_cloud:
-    needs: basic
-    runs-on: ubuntu-latest
-
-    steps:
-      - name: Checkout Code
-        uses: actions/checkout@v2
-
-      - name: Download saucectl binary
-        uses: actions/download-artifact@v2
-        with:
-          name: saucectlbin
-
-      - name: Workaround for container permissions
-        run: sudo chmod -R 777 tests/
-
-      - name: Run Sauce Pipeline Test
-        run: |
-          chmod +x ./saucectl
-          ./saucectl run -c ./.sauce/cypress.yml --test-env sauce --ccy 5
-        env:
-          BUILD_ID: ${{ github.run_id }}
-          BUILD_ENV: GitHub Actions
-=======
-          ./saucectl.exe run -c .sauce/cypress_cloud.yml --test-env sauce --ccy 5
->>>>>>> d149cb49
+          ./saucectl.exe run -c .sauce/cypress_cloud.yml --test-env sauce --ccy 5